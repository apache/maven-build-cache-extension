--- conflicted
+++ resolved
@@ -82,13 +82,9 @@
     public static final String CONFIG_PATH_PROPERTY_NAME = "maven.build.cache.configPath";
     public static final String CACHE_ENABLED_PROPERTY_NAME = "maven.build.cache.enabled";
     public static final String CACHE_LOCATION_PROPERTY_NAME = "maven.build.cache.location";
-<<<<<<< HEAD
-    public static final String REMOTE_URL_PROPERTY_NAME = "maven.build.cache.remoteUrl";
-=======
     public static final String REMOTE_ENABLED_PROPERTY_NAME = "maven.build.cache.remote.enabled";
     public static final String REMOTE_URL_PROPERTY_NAME = "maven.build.cache.remote.url";
     public static final String REMOTE_SERVER_ID_PROPERTY_NAME = "maven.build.cache.remote.server.id";
->>>>>>> bcc11a04
     public static final String SAVE_TO_REMOTE_PROPERTY_NAME = "maven.build.cache.remote.save.enabled";
     public static final String SAVE_NON_OVERRIDEABLE_NAME = "maven.build.cache.remote.save.final";
     public static final String FAIL_FAST_PROPERTY_NAME = "maven.build.cache.failFast";
@@ -516,11 +512,7 @@
     @Override
     public String getUrl() {
         checkInitializedState();
-<<<<<<< HEAD
-        return getProperty( REMOTE_URL_PROPERTY_NAME, getRemote().getUrl() );
-=======
         return getProperty(REMOTE_URL_PROPERTY_NAME, getRemote().getUrl());
->>>>>>> bcc11a04
     }
 
     @Override
