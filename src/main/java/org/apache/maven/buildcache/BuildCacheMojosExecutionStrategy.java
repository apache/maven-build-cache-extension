--- conflicted
+++ resolved
@@ -98,25 +98,17 @@
         // execute clean bound goals before restoring to not interfere/slowdown clean
         CacheState cacheState = DISABLED;
         CacheResult result = CacheResult.empty();
-<<<<<<< HEAD
-        boolean skipCache = cacheConfig.isSkipCache() || MavenProjectInput.isSkipCache( project );
+        boolean skipCache = cacheConfig.isSkipCache() || MavenProjectInput.isSkipCache(project);
+        boolean cacheIsDisabled = MavenProjectInput.isCacheDisabled(project);
         // Forked execution should be thought as a part of originating mojo internal implementation
         // If forkedExecution is detected, it means that originating mojo is not cached so forks should rerun too
-        boolean forkedExecution = lifecyclePhasesHelper.isForkedProject( project );
-        if ( source == Source.LIFECYCLE && !forkedExecution )
+        boolean forkedExecution = lifecyclePhasesHelper.isForkedProject(project);
+        if (source == Source.LIFECYCLE && !forkedExecution)
         {
-            List<MojoExecution> cleanPhase = lifecyclePhasesHelper.getCleanSegment( project, mojoExecutions );
-            for ( MojoExecution mojoExecution : cleanPhase )
+            List<MojoExecution> cleanPhase = lifecyclePhasesHelper.getCleanSegment(project, mojoExecutions);
+            for (MojoExecution mojoExecution : cleanPhase)
             {
-                mojoExecutionRunner.run( mojoExecution );
-=======
-        boolean skipCache = cacheConfig.isSkipCache() || MavenProjectInput.isSkipCache(project);
-        boolean cacheIsDisabled = MavenProjectInput.isCacheDisabled(project);
-        if (source == Source.LIFECYCLE) {
-            List<MojoExecution> cleanPhase = lifecyclePhasesHelper.getCleanSegment(project, mojoExecutions);
-            for (MojoExecution mojoExecution : cleanPhase) {
                 mojoExecutionRunner.run(mojoExecution);
->>>>>>> bcc11a04
             }
             if (!cacheIsDisabled) {
                 cacheState = cacheConfig.initialize();
@@ -147,12 +139,7 @@
             cacheController.save(result, mojoExecutions, executionEvents);
         }
 
-<<<<<<< HEAD
-        if ( cacheConfig.isFailFast() && !result.isSuccess() && !skipCache && !forkedExecution )
-        {
-=======
-        if (cacheConfig.isFailFast() && !result.isSuccess() && !skipCache) {
->>>>>>> bcc11a04
+        if (cacheConfig.isFailFast() && !result.isSuccess() && !skipCache && !forkedExecution) {
             throw new LifecycleExecutionException(
                     "Failed to restore project[" + getVersionlessProjectKey(project) + "] from cache, failing build.",
                     project);
