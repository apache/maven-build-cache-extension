--- conflicted
+++ resolved
@@ -18,7 +18,6 @@
 import org.apache.maven.execution.MavenSession;
 import org.apache.maven.lifecycle.LifecycleExecutionException;
 import org.apache.maven.lifecycle.internal.ExecutionEventCatapult;
-import org.apache.maven.lifecycle.internal.IDependencyContext;
 import org.apache.maven.lifecycle.internal.LifecycleDependencyResolver;
 import org.apache.maven.lifecycle.internal.MojoExecutor;
 import org.apache.maven.lifecycle.internal.ProjectIndex;
@@ -50,18 +49,7 @@
             ExecutionEventCatapult eventCatapult,
             MojosExecutionStrategy mojosExecutionStrategy )
     {
-<<<<<<< HEAD
-        super( pluginManager, mavenPluginManager, lifeCycleDependencyResolver, eventCatapult );
-    }
-
-    public void execute( MavenSession session, MojoExecution mojoExecution, ProjectIndex projectIndex,
-                         IDependencyContext dependencyContext, PhaseRecorder phaseRecorder )
-        throws LifecycleExecutionException
-    {
-        executions.add( mojoExecution );
-=======
         super( pluginManager, mavenPluginManager, lifeCycleDependencyResolver, eventCatapult, mojosExecutionStrategy );
->>>>>>> 8f7d4d5f
     }
 
     @Override
