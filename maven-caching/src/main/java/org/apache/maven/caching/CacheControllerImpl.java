--- conflicted
+++ resolved
@@ -516,42 +516,21 @@
     }
 
     private Future<File> createDownloadTask( CacheResult cacheResult, CacheContext context, MavenProject project,
-<<<<<<< HEAD
                                              Artifact artifact, String originalVersion )
-=======
-                                             Artifact artifact )
             throws ExecutionException, InterruptedException
->>>>>>> 14472aa4
     {
         final FutureTask<File> downloadTask = new FutureTask<>( () ->
         {
-<<<<<<< HEAD
-            try
-            {
-                LOGGER.debug( "Downloading artifact {}", artifact.getArtifactId() );
-                final Path artifactFile = localCache.getArtifactFile( context, cacheResult.getSource(),
-                        artifact );
-                if ( !Files.exists( artifactFile ) )
-                {
-                    throw new FileNotFoundException(
-                            "Missing file for cached build, cannot restore. File: " + artifactFile );
-                }
-                LOGGER.debug( "Downloaded artifact " + artifact.getArtifactId() + " to: " + artifactFile );
-                return adjustArchiveArtifactVersion( project, originalVersion, artifactFile ).toFile();
-            }
-            catch ( IOException e )
-=======
             LOGGER.debug( "Downloading artifact {}", artifact.getArtifactId() );
             final Path artifactFile = localCache.getArtifactFile( context, cacheResult.getSource(),
                     artifact );
             if ( !Files.exists( artifactFile ) )
->>>>>>> 14472aa4
             {
                 throw new FileNotFoundException(
                         "Missing file for cached build, cannot restore. File: " + artifactFile );
             }
             LOGGER.debug( "Downloaded artifact " + artifact.getArtifactId() + " to: " + artifactFile );
-            return artifactFile.toFile();
+            return adjustArchiveArtifactVersion( project, originalVersion, artifactFile ).toFile();
         } );
         if ( !cacheConfig.isLazyRestore() )
         {
